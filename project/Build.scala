import sbt._
import sbt.Keys._
import sbtsparkpackage.SparkPackagePlugin.autoImport._

object ProjectBuild extends Build {
  lazy val project = Project(
    id = "root",
    base = file("."),
    settings = Defaults.coreDefaultSettings ++ Seq(
      	name := "spark-MDLP-discretization",
	version := "0.2-SNAPSHOT",
	organization := "org.apache.spark",
	scalaVersion := "2.11.6",
	spName := "apache/spark-MDLP-discretization",
<<<<<<< HEAD
	sparkVersion := "1.6.3",
=======
	sparkVersion := "2.1.0",
>>>>>>> 01b98554
	sparkComponents += "mllib",
	publishMavenStyle := true,
	licenses += "Apache-2.0" -> url("http://www.apache.org/licenses/LICENSE-2.0.html"),
	credentials += Credentials(Path.userHome / ".ivy2" / ".sbtcredentials"),

	libraryDependencies ++= Seq(
		"joda-time" % "joda-time" % "2.9.4",
		// dependencies for unit tests
		"org.scalatest" %% "scalatest" % "2.2.4" % "test",
		"junit" % "junit" % "4.12" % "test",
		"org.apache.commons" % "commons-lang3" % "3.4" % "test"
		)
	))

}
<|MERGE_RESOLUTION|>--- conflicted
+++ resolved
@@ -12,11 +12,7 @@
 	organization := "org.apache.spark",
 	scalaVersion := "2.11.6",
 	spName := "apache/spark-MDLP-discretization",
-<<<<<<< HEAD
-	sparkVersion := "1.6.3",
-=======
 	sparkVersion := "2.1.0",
->>>>>>> 01b98554
 	sparkComponents += "mllib",
 	publishMavenStyle := true,
 	licenses += "Apache-2.0" -> url("http://www.apache.org/licenses/LICENSE-2.0.html"),
